--- conflicted
+++ resolved
@@ -706,17 +706,12 @@
                         save_img_path = osp.join(self.opt['path']['visualization'], dataset_name,
                                                  f'{img_name}_{self.opt["name"]}.png')
                 imwrite(sr_img, save_img_path)
-<<<<<<< HEAD
+
             # check for dataset option save_tb, to save images on tb_logger    
             save_tb = dataloader.dataset.opt.get('save_tb', False)
             if save_tb:
                 tb_logger.add_image(f'{img_name}/{current_iter}', sr_img, global_step=current_iter, dataformats='HWC')
                 
-=======
-                if not with_metrics:
-                    tb_logger.add_image(f'{img_name}/{current_iter}', sr_img, global_step=current_iter, dataformats='HWC')
-
->>>>>>> 41750229
             if with_metrics:
                 # calculate metrics
                 for name, opt_ in self.opt['val']['metrics'].items():
